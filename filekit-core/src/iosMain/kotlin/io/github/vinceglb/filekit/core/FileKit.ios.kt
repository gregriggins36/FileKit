package io.github.vinceglb.filekit.core

import io.github.vinceglb.filekit.core.util.DocumentPickerDelegate
import io.github.vinceglb.filekit.core.util.PhPickerDelegate
import kotlinx.cinterop.ExperimentalForeignApi
import kotlinx.coroutines.Dispatchers
import kotlinx.coroutines.IO
import kotlinx.coroutines.withContext
import platform.Foundation.NSData
import platform.Foundation.NSDataReadingUncached
import platform.Foundation.NSFileManager
import platform.Foundation.NSURL
import platform.Foundation.dataWithContentsOfURL
import platform.Foundation.fileURLWithPathComponents
import platform.Foundation.lastPathComponent
import platform.Foundation.pathComponents
import platform.Foundation.temporaryDirectory
import platform.Foundation.writeToURL
import platform.Photos.PHPhotoLibrary.Companion.sharedPhotoLibrary
import platform.PhotosUI.PHPickerConfiguration
import platform.PhotosUI.PHPickerFilter
import platform.PhotosUI.PHPickerResult
import platform.PhotosUI.PHPickerViewController
import platform.UIKit.UIApplication
import platform.UIKit.UIDocumentPickerViewController
import platform.UIKit.UISceneActivationStateForegroundActive
import platform.UIKit.UIWindow
import platform.UIKit.UIWindowScene
import platform.UniformTypeIdentifiers.UTType
import platform.UniformTypeIdentifiers.UTTypeContent
import platform.UniformTypeIdentifiers.UTTypeFolder
import platform.UniformTypeIdentifiers.UTTypeImage
import platform.UniformTypeIdentifiers.UTTypeVideo
import kotlin.coroutines.resume
import kotlin.coroutines.suspendCoroutine

public actual object FileKit {
    // Create a reference to the picker delegate to prevent it from being garbage collected
    private lateinit var documentPickerDelegate: DocumentPickerDelegate
    private lateinit var phPickerDelegate: PhPickerDelegate

    public actual suspend fun <Out> pickFile(
        type: PickerType,
        mode: PickerMode<Out>,
        title: String?,
        initialDirectory: String?,
        platformSettings: FileKitPlatformSettings?,
    ): Out? = when (type) {
        // Use PHPickerViewController for images and videos
        is PickerType.Image,
        is PickerType.Video -> callPhPicker(
            mode = mode,
            type = type
        )?.map { PlatformFile(it) }?.let { mode.parseResult(it) }

        // Use UIDocumentPickerViewController for other types
        else -> callPicker(
            mode = when (mode) {
                is PickerMode.Single -> Mode.Single
                is PickerMode.Multiple -> Mode.Multiple
            },
            contentTypes = type.contentTypes,
            initialDirectory = initialDirectory
        )?.map { PlatformFile(it) }?.let { mode.parseResult(it) }
    }

    public actual suspend fun pickDirectory(
        title: String?,
        initialDirectory: String?,
        platformSettings: FileKitPlatformSettings?,
    ): PlatformDirectory? = callPicker(
        mode = Mode.Directory,
        contentTypes = listOf(UTTypeFolder),
        initialDirectory = initialDirectory
    )?.firstOrNull()?.let { PlatformDirectory(it) }

    public actual fun isDirectoryPickerSupported(): Boolean = true

    public actual suspend fun saveFile(
        bytes: ByteArray?,
        baseName: String,
        extension: String,
        initialDirectory: String?,
        platformSettings: FileKitPlatformSettings?,
    ): PlatformFile? = suspendCoroutine { continuation ->
        // Create a picker delegate
        documentPickerDelegate = DocumentPickerDelegate(
            onFilesPicked = { urls ->
                val file = urls.firstOrNull()?.let { PlatformFile(it) }
                continuation.resume(file)
            },
            onPickerCancelled = {
                continuation.resume(null)
            }
        )

        val fileName = "$baseName.$extension"

        // Get the fileManager
        val fileManager = NSFileManager.defaultManager

        // Get the temporary directory
        val fileComponents = fileManager.temporaryDirectory.pathComponents?.plus(fileName)
            ?: throw IllegalStateException("Failed to get temporary directory")

        // Create a file URL
        val fileUrl = NSURL.fileURLWithPathComponents(fileComponents)
            ?: throw IllegalStateException("Failed to create file URL")

        // Write the bytes to the temp file
        writeBytesArrayToNsUrl(bytes, fileUrl)

        // Create a picker controller
        val pickerController = UIDocumentPickerViewController(
            forExportingURLs = listOf(fileUrl)
        )

        // Set the initial directory
        initialDirectory?.let { pickerController.directoryURL = NSURL.fileURLWithPath(it) }

        // Assign the delegate to the picker controller
        pickerController.delegate = documentPickerDelegate

        // Present the picker controller
        UIApplication.sharedApplication.firstKeyWindow?.rootViewController?.presentViewController(
            pickerController,
            animated = true,
            completion = null
        )
    }

    public actual suspend fun isSaveFileWithoutBytesSupported(): Boolean = true

    private suspend fun callPicker(
        mode: Mode,
        contentTypes: List<UTType>,
        initialDirectory: String?,
    ): List<NSURL>? = suspendCoroutine { continuation ->
        // Create a picker delegate
        documentPickerDelegate = DocumentPickerDelegate(
            onFilesPicked = { urls -> continuation.resume(urls) },
            onPickerCancelled = { continuation.resume(null) }
        )

        // Create a picker controller
        val pickerController = UIDocumentPickerViewController(forOpeningContentTypes = contentTypes)

        // Set the initial directory
        initialDirectory?.let { pickerController.directoryURL = NSURL.fileURLWithPath(it) }

        // Setup the picker mode
        pickerController.allowsMultipleSelection = mode == Mode.Multiple

        // Assign the delegate to the picker controller
        pickerController.delegate = documentPickerDelegate

        // Present the picker controller
        UIApplication.sharedApplication.firstKeyWindow?.rootViewController?.presentViewController(
            pickerController,
            animated = true,
            completion = null
        )
    }

<<<<<<< HEAD
    private suspend fun <Out> callPhPicker(
        mode: PickerMode<Out>,
=======
    @OptIn(ExperimentalForeignApi::class)
    private suspend fun callPhPicker(
        isMultipleMode: Boolean,
>>>>>>> c1e32c98
        type: PickerType,
    ): List<NSURL>? {
        val pickerResults: List<PHPickerResult> = suspendCoroutine { continuation ->
            // Create a picker delegate
            phPickerDelegate = PhPickerDelegate(
                onFilesPicked = continuation::resume
            )

            // Define configuration
            val configuration = PHPickerConfiguration(sharedPhotoLibrary())

            // Number of medias to select
            configuration.selectionLimit = when (mode) {
                is PickerMode.Multiple -> mode.maxItems.toLong()
                PickerMode.Single -> 1
            }

            // Filter configuration
            configuration.filter = when (type) {
                is PickerType.Image -> PHPickerFilter.imagesFilter
                is PickerType.Video -> PHPickerFilter.videosFilter
                is PickerType.ImageAndVideo -> PHPickerFilter.anyFilterMatchingSubfilters(
                    listOf(
                        PHPickerFilter.imagesFilter,
                        PHPickerFilter.videosFilter
                    )
                )

                else -> throw IllegalArgumentException("Unsupported type: $type")
            }

            // Create a picker controller
            val controller = PHPickerViewController(configuration = configuration)
            controller.delegate = phPickerDelegate

            // Present the picker controller
            UIApplication.sharedApplication.firstKeyWindow?.rootViewController?.presentViewController(
                controller,
                animated = true,
                completion = null
            )
        }

        return withContext(Dispatchers.IO) {
            val fileManager = NSFileManager.defaultManager

            pickerResults.mapNotNull { result ->
                suspendCoroutine<NSURL?> { continuation ->
                    result.itemProvider.loadFileRepresentationForTypeIdentifier(
                        typeIdentifier = when (type) {
                            is PickerType.Image -> UTTypeImage.identifier
                            is PickerType.Video -> UTTypeVideo.identifier
                            is PickerType.ImageAndVideo -> UTTypeContent.identifier
                            else -> throw IllegalArgumentException("Unsupported type: $type")
                        }
                    ) { url, _ ->
                        val tmpUrl = url?.let {
                            // Get the temporary directory
                            val fileComponents =
                                fileManager.temporaryDirectory.pathComponents?.plus(it.lastPathComponent)
                                    ?: throw IllegalStateException("Failed to get temporary directory")

                            // Create a file URL
                            val fileUrl = NSURL.fileURLWithPathComponents(fileComponents)
                                ?: throw IllegalStateException("Failed to create file URL")

                            // Read the data from the URL
                            val data = NSData.dataWithContentsOfURL(it, NSDataReadingUncached, null)
                                ?: throw IllegalStateException("Failed to read data from $it")

                            // Write the data to the temp file
                            data.writeToURL(fileUrl, true)

                            // Return the temporary
                            fileUrl
                        }

                        continuation.resume(tmpUrl)
                    }
                }
            }.takeIf { it.isNotEmpty() }
        }
    }

    // How to get Root view controller in Swift
    // https://sarunw.com/posts/how-to-get-root-view-controller/
    private val UIApplication.firstKeyWindow: UIWindow?
        get() = this.connectedScenes
            .filterIsInstance<UIWindowScene>()
            .firstOrNull { it.activationState == UISceneActivationStateForegroundActive }
            ?.keyWindow

    private val PickerType.contentTypes: List<UTType>
        get() = when (this) {
            is PickerType.Image -> listOf(UTTypeImage)
            is PickerType.Video -> listOf(UTTypeVideo)
            is PickerType.ImageAndVideo -> listOf(UTTypeImage, UTTypeVideo)
            is PickerType.File -> extensions
                ?.mapNotNull { UTType.typeWithFilenameExtension(it) }
                .ifNullOrEmpty { listOf(UTTypeContent) }
        }

    private fun <R> List<R>?.ifNullOrEmpty(block: () -> List<R>): List<R> =
        if (this.isNullOrEmpty()) block() else this

    private enum class Mode {
        Single,
        Multiple,
        Directory
    }
}<|MERGE_RESOLUTION|>--- conflicted
+++ resolved
@@ -162,14 +162,9 @@
         )
     }
 
-<<<<<<< HEAD
+    @OptIn(ExperimentalForeignApi::class)
     private suspend fun <Out> callPhPicker(
         mode: PickerMode<Out>,
-=======
-    @OptIn(ExperimentalForeignApi::class)
-    private suspend fun callPhPicker(
-        isMultipleMode: Boolean,
->>>>>>> c1e32c98
         type: PickerType,
     ): List<NSURL>? {
         val pickerResults: List<PHPickerResult> = suspendCoroutine { continuation ->
